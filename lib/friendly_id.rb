--- conflicted
+++ resolved
@@ -51,11 +51,8 @@
   autoload :Reserved,   "friendly_id/reserved"
   autoload :Scoped,     "friendly_id/scoped"
   autoload :Slugged,    "friendly_id/slugged"
-<<<<<<< HEAD
   autoload :Globalize,  "friendly_id/globalize"
-=======
   autoload :Finders,    "friendly_id/finders"
->>>>>>> fadfee86
 
   # FriendlyId takes advantage of `extended` to do basic model setup, primarily
   # extending {FriendlyId::Base} to add {FriendlyId::Base#friendly_id
